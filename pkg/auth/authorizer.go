--- conflicted
+++ resolved
@@ -20,10 +20,7 @@
 	"strings"
 	"time"
 
-<<<<<<< HEAD
-=======
 	"github.com/caddyserver/caddy/v2"
->>>>>>> 0af43c66
 	jwtacl "github.com/greenpau/caddy-auth-jwt/pkg/acl"
 	jwtconfig "github.com/greenpau/caddy-auth-jwt/pkg/config"
 	jwterrors "github.com/greenpau/caddy-auth-jwt/pkg/errors"
@@ -140,11 +137,8 @@
 		opts = m.TokenValidatorOptions
 	}
 	opts.Logger = m.logger
-<<<<<<< HEAD
-=======
 	repl := r.Context().Value(caddy.ReplacerCtxKey).(*caddy.Replacer)
 	opts.Replacer = repl
->>>>>>> 0af43c66
 
 	userClaims, validUser, err := m.TokenValidator.Authorize(r, opts)
 	if err != nil {
